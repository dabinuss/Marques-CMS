<?php
declare(strict_types=1);

/**
 * marques CMS - User Klasse
 * 
 * Behandelt Benutzerverwaltung und Authentifizierung.
 *
 * @package marques
 * @subpackage core
 */

namespace Marques\Core;

class User {
    /**
     * Enthält ausschließlich die benutzerspezifischen Konfigurationsdaten.
     * Diese sollten niemals Systemdaten enthalten.
     */
    private $_config;
    private $_session = null;
    private $_loginAttemptsFile;
    
    /**
     * Konstruktor
     *
     * @param array $userConfig Array mit benutzerspezifischen Einstellungen.
     *                          Falls nicht übergeben, wird ein leeres Array genutzt.
     */
<<<<<<< HEAD
    public function __construct(array $userConfig = []) {
        // Verwende ausschließlich die übergebenen Userdaten
        $this->_config = $userConfig;
=======
    public function __construct() {
        $configManager = \Marques\Core\AppConfig::getInstance();
        $this->_config = $configManager->load('system') ?: [];
>>>>>>> d511e7bc
        $this->_loginAttemptsFile = MARQUES_ROOT_DIR . '/logs/login_attempts.json';
        $this->_initSession();
    }
    
    /**
     * Initialisiert die Benutzersession
     */
    private function _initSession() {
        if (isset($_SESSION['marques_user']) && !empty($_SESSION['marques_user'])) {
            $this->_session = $_SESSION['marques_user'];
        }
    }

    private function _initLoginAttemptsLog() {
        if (!file_exists($this->_loginAttemptsFile)) {
            // Stellt sicher, dass das Verzeichnis existiert
            $dir = dirname($this->_loginAttemptsFile);
            if (!is_dir($dir)) {
                mkdir($dir, 0755, true);
            }
            file_put_contents($this->_loginAttemptsFile, json_encode([]));
        }
    }
    
    private function _getLoginAttempts($ip) {
        $this->_initLoginAttemptsLog();
        
        if (!file_exists($this->_loginAttemptsFile)) {
            return [];
        }
        
        $content = file_get_contents($this->_loginAttemptsFile);
        if (empty($content)) {
            return [];
        }
        
        $attempts = json_decode($content, true);
        if (!is_array($attempts)) {
            return [];
        }
        
        // Alte Einträge bereinigen
        $attempts = array_filter($attempts, function($attempt) {
            return isset($attempt['timestamp']) && $attempt['timestamp'] > (time() - 3600); // 1 Stunde
        });
        
        return array_filter($attempts, function($attempt) use ($ip) {
            return isset($attempt['ip']) && $attempt['ip'] === $ip;
        });
    }
    
    private function _logLoginAttempt($username, $success) {
        $this->_initLoginAttemptsLog();
        
        $content = file_get_contents($this->_loginAttemptsFile);
        $attempts = !empty($content) ? json_decode($content, true) : [];
        
        if (!is_array($attempts)) {
            $attempts = [];
        }
        
        $attempts[] = [
            'ip' => $_SERVER['REMOTE_ADDR'],
            'username' => $username,
            'timestamp' => time(),
            'success' => $success
        ];
        
        file_put_contents($this->_loginAttemptsFile, json_encode($attempts));
    }
    
    /**
     * Prüft, ob ein Benutzer existiert
     *
     * @param string $username Benutzername
     * @return bool True wenn der Benutzer existiert
     */
    public function exists(string $username): bool {
        $users = $this->_getUsers();
        return isset($users[$username]);
    }
    
    /**
     * Prüft, ob der aktuelle Benutzer eingeloggt ist
     *
     * @return bool True wenn eingeloggt
     */
    public function isLoggedIn(): bool {
        return $this->_session !== null;
    }
    
    /**
     * Versucht, einen Benutzer anzumelden
     *
     * @param string $username Benutzername
     * @param string $password Passwort
     * @return bool True bei erfolgreicher Anmeldung
     */
    public function login(string $username, string $password): bool {
        $ip = $_SERVER['REMOTE_ADDR'];
        $loginAttempts = $this->_getLoginAttempts($ip);
        
        // Zu viele Fehlversuche prüfen
        if (count($loginAttempts) >= 5) {
            $failedAttempts = array_filter($loginAttempts, function($attempt) {
                return $attempt['success'] === false;
            });
            
            if (count($failedAttempts) >= 5) {
                $timestamps = array_column($failedAttempts, 'timestamp');
                if (!empty($timestamps)) {
                    $lastFailedAttempt = max($timestamps);
                    if ($lastFailedAttempt > (time() - 3600)) {
                        error_log("Login blocked for IP $ip due to too many attempts");
                        return false;
                    }
                }
            }
        }
        
        $users = $this->_getUsers();
        
        if (!isset($users[$username])) {
            $this->_logLoginAttempt($username, false);
            error_log("Login failed: User '$username' does not exist");
            return false;
        }
        
        $user = $users[$username];
        
        // DEBUG-Logging
        error_log("Login attempt for user '$username'");
        error_log("User data: " . json_encode($user));
        
        // Spezielle Behandlung für Admin bei ersten Login
        if ($username === 'admin' && (empty($user['password']) || $user['first_login'] === true)) {
            error_log("Admin first login case detected");
            
            // Bei Standard-Passwort
            if ($password === 'admin') {
                error_log("Admin using default password - login successful");
                
                // Erfolgreicher Login - Session setzen
                $this->_session = [
                    'username' => $username,
                    'display_name' => $user['display_name'],
                    'role' => $user['role'],
                    'last_login' => time(),
                    'initial_login' => true
                ];
                
                $_SESSION['marques_user'] = $this->_session;
                $this->_logLoginAttempt($username, true);
                $this->_updateLastLogin($username);
                
                return true;
            } else {
                error_log("Admin login failed: incorrect default password");
                $this->_logLoginAttempt($username, false);
                return false;
            }
        }
        
        // Normale Passwortprüfung für alle anderen Fälle
        if (empty($user['password'])) {
            error_log("Login failed: Empty password hash for user '$username'");
            $this->_logLoginAttempt($username, false);
            return false;
        }
        
        if (!password_verify($password, $user['password'])) {
            error_log("Login failed: Invalid password for user '$username'");
            $this->_logLoginAttempt($username, false);
            return false;
        }
        
        // Login erfolgreich
        error_log("Login successful for user '$username'");
        $this->_logLoginAttempt($username, true);
        
        $this->_session = [
            'username' => $username,
            'display_name' => $user['display_name'],
            'role' => $user['role'],
            'last_login' => time()
        ];
        
        $_SESSION['marques_user'] = $this->_session;
        $this->_updateLastLogin($username);
        
        return true;
    }
    
    /**
     * Loggt den aktuellen Benutzer aus
     *
     * @return void
     */
    public function logout(): void {
        $this->_session = null;
        unset($_SESSION['marques_user']);
    }
    
    /**
     * Gibt den Benutzernamen des aktuell eingeloggten Benutzers zurück
     *
     * @return string|null Benutzername oder null wenn nicht eingeloggt
     */
    public function getCurrentUsername() {
        return $this->_session['username'] ?? null;
    }
    
    /**
     * Gibt die Rolle des aktuell eingeloggten Benutzers zurück
     *
     * @return string|null Benutzerrolle oder null wenn nicht eingeloggt
     */
    public function getCurrentRole() {
        return $this->_session['role'] ?? null;
    }
    
    /**
     * Gibt den Anzeigenamen des aktuell eingeloggten Benutzers zurück
     *
     * @return string|null Anzeigename oder null wenn nicht eingeloggt
     */
    public function getCurrentDisplayName() {
        return $this->_session['display_name'] ?? null;
    }
    
    /**
     * Prüft, ob der aktuelle Benutzer ein Administrator ist
     *
     * @return bool True wenn Administrator
     */
    public function isAdmin() {
        return $this->getCurrentRole() === 'admin';
    }
    
    /**
     * Erzeugt einen Hash für ein Passwort
     *
     * @param string $password Klartextpasswort
     * @return string Passwort-Hash
     */
    public function hashPassword($password) {
        return password_hash($password, PASSWORD_DEFAULT);
    }
    
    /**
     * Erstellt einen neuen Benutzer
     *
     * @param string $username Benutzername
     * @param string $password Passwort
     * @param string $display_name Anzeigename
     * @param string $role Benutzerrolle (admin, editor, author)
     * @return bool True bei Erfolg
     */
    public function createUser($username, $password, $display_name, $role = 'editor') {
        if ($this->exists($username)) {
            return false;
        }
        
        // Benutzernamen validieren
        if (!preg_match('/^[a-zA-Z0-9_]+$/', $username)) {
            return false;
        }
        
        // Passwort hashen, wenn nicht leer
        $hashedPassword = !empty($password) ? $this->hashPassword($password) : '';
        
        // Benutzerdaten vorbereiten
        $users = $this->_getUsers();
        $users[$username] = [
            'password' => $hashedPassword,
            'display_name' => $display_name,
            'role' => $role,
            'created' => time(),
            'last_login' => 0
        ];
        
        if ($username === 'admin') {
            $users[$username]['first_login'] = empty($password);
        }
        
        // Benutzer speichern
        return $this->_saveUsers($users);
    }

    /**
     * Vereinfachte Methode zum Erstellen des Admin-Accounts
     */
    public function setupAdminAccount($password) {
        // Prüfen und Passwort hashen
        $hashedPassword = $this->hashPassword($password);
        
        // Benutzerdaten aktualisieren
        $users = $this->_getUsers();
        $users['admin']['password'] = $hashedPassword;
        $users['admin']['first_login'] = false;
        
        // Speichern
        return $this->_saveUsers($users);
    }
    
    /**
     * Aktualisiert einen bestehenden Benutzer
     *
     * @param string $username Benutzername
     * @param array $userData Zu aktualisierende Benutzerdaten
     * @return bool True bei Erfolg
     */
    public function updateUser($username, $userData) {
        $users = $this->_getUsers();
        
        if (!isset($users[$username])) {
            return false;
        }
        
        // Passwort nur aktualisieren, wenn eines angegeben wurde
        if (isset($userData['password']) && !empty($userData['password'])) {
            $userData['password'] = $this->hashPassword($userData['password']);
            
            // Wenn Admin-Passwort geändert wird, first_login auf false setzen
            if ($username === 'admin') {
                $userData['first_login'] = false;
            }
        } else {
            // Altes Passwort beibehalten
            unset($userData['password']);
        }
        
        // Benutzerdaten aktualisieren
        $users[$username] = array_merge($users[$username], $userData);
        
        return $this->_saveUsers($users);
    }
    
    /**
     * Aktualisiert ein Benutzerpasswort
     *
     * @param string $username Benutzername
     * @param string $new_password Neues Passwort
     * @return bool True bei Erfolg
     */
    public function updatePassword($username, $new_password) {
        $users = $this->_getUsers();
        
        if (!isset($users[$username])) {
            return false;
        }
        
        $users[$username]['password'] = $this->hashPassword($new_password);
        
        if ($username === 'admin') {
            $users[$username]['first_login'] = false;
        }
        
        return $this->_saveUsers($users);
    }
    
    /**
     * Löscht einen Benutzer
     *
     * @param string $username Zu löschender Benutzername
     * @return bool True bei Erfolg
     */
    public function deleteUser($username) {
        $users = $this->_getUsers();
        
        // Admin-Benutzer kann nicht gelöscht werden
        if ($username === 'admin') {
            return false;
        }
        
        if (!isset($users[$username])) {
            return false;
        }
        
        unset($users[$username]);
        
        return $this->_saveUsers($users);
    }
    
    /**
     * Holt Informationen zu einem bestimmten Benutzer
     *
     * @param string $username Benutzername
     * @return array|null Benutzerdaten oder null wenn nicht gefunden
     */
    public function getUserInfo($username) {
        $users = $this->_getUsers();
        
        if (!isset($users[$username])) {
            return null;
        }
        
        $userInfo = $users[$username];
        // Passwort aus der Rückgabe entfernen
        unset($userInfo['password']);
        
        // Username hinzufügen
        $userInfo['username'] = $username;
        
        return $userInfo;
    }
    
    /**
     * Gibt alle Benutzer zurück
     *
     * @return array Benutzer mit Informationen
     */
    public function getAllUsers() {
        $users = $this->_getUsers();
        $result = [];
        
        foreach ($users as $username => $data) {
            // Passwort aus der Rückgabe entfernen
            unset($data['password']);
            
            // Username hinzufügen
            $data['username'] = $username;
            
            $result[$username] = $data;
        }
        
        return $result;
    }
    
    /**
     * Aktualisiert die letzte Login-Zeit eines Benutzers
     *
     * @param string $username Benutzername
     * @return bool True bei Erfolg
     */
    private function _updateLastLogin($username) {
        $users = $this->_getUsers();
        
        if (!isset($users[$username])) {
            return false;
        }
        
        $users[$username]['last_login'] = time();
        
        return $this->_saveUsers($users);
    }
    
    /**
     * Gibt alle Benutzer zurück
     *
     * @return array Benutzerdaten
     */
    private function _getUsers() {
        $configManager = AppConfig::getInstance();
        $users = $configManager->load('users');
        
        if (empty($users)) {
            // Standard-Admin mit leerem Passwort erstellen
            $users = [
                'admin' => [
                    'password' => '',  // Leeres Passwort für Standardzugang
                    'display_name' => 'Administrator',
                    'role' => 'admin',
                    'created' => time(),
                    'last_login' => 0,
                    'first_login' => true  // Flag für ersten Login
                ]
            ];
            
            $this->_saveUsers($users);
        }
        
        // Sicherstellen, dass der Admin-Benutzer existiert
        if (!isset($users['admin'])) {
            $users['admin'] = [
                'password' => '',
                'display_name' => 'Administrator',
                'role' => 'admin',
                'created' => time(),
                'last_login' => 0,
                'first_login' => true
            ];
            $this->_saveUsers($users);
        }
        
        // Sicherstellen, dass first_login Flag existiert
        if (!isset($users['admin']['first_login'])) {
            $users['admin']['first_login'] = empty($users['admin']['password']);
            $this->_saveUsers($users);
        }
        
        return $users;
    }
    
    /**
     * Speichert Benutzerdaten
     *
     * @param array $users Benutzerdaten
     * @return bool True bei Erfolg
     */
    private function _saveUsers($users) {
        $configManager = AppConfig::getInstance();
        return $configManager->save('users', $users);
    }
}<|MERGE_RESOLUTION|>--- conflicted
+++ resolved
@@ -27,15 +27,9 @@
      * @param array $userConfig Array mit benutzerspezifischen Einstellungen.
      *                          Falls nicht übergeben, wird ein leeres Array genutzt.
      */
-<<<<<<< HEAD
-    public function __construct(array $userConfig = []) {
-        // Verwende ausschließlich die übergebenen Userdaten
-        $this->_config = $userConfig;
-=======
     public function __construct() {
         $configManager = \Marques\Core\AppConfig::getInstance();
         $this->_config = $configManager->load('system') ?: [];
->>>>>>> d511e7bc
         $this->_loginAttemptsFile = MARQUES_ROOT_DIR . '/logs/login_attempts.json';
         $this->_initSession();
     }
